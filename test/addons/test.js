var assert = require('chai').assert;
<<<<<<< HEAD
var Terminal = require('../../build/xterm');
=======
var Terminal = require('../../src/xterm');
var distTerminal = require('../../dist/xterm');
>>>>>>> 26de9fe4

describe('xterm.js addons', function() {
  it('should load addons with Terminal.loadAddon', function () {
    Terminal.loadAddon('attach');
    // Test that addon was loaded successfully
    assert.equal(typeof distTerminal.prototype.attach, 'function');
  });
});<|MERGE_RESOLUTION|>--- conflicted
+++ resolved
@@ -1,10 +1,6 @@
 var assert = require('chai').assert;
-<<<<<<< HEAD
-var Terminal = require('../../build/xterm');
-=======
 var Terminal = require('../../src/xterm');
 var distTerminal = require('../../dist/xterm');
->>>>>>> 26de9fe4
 
 describe('xterm.js addons', function() {
   it('should load addons with Terminal.loadAddon', function () {
