--- conflicted
+++ resolved
@@ -34,15 +34,10 @@
   cursorState: number;
   defAttr: number;
   scrollback: number;
-<<<<<<< HEAD
-  buffers: any;  // This should be a `BufferSet` class, but it would result in circular dependency
-  buffer: any;  // This should be a `Buffer` class, but it would result in circular dependency
+  buffers: IBufferSet;
+  buffer: IBuffer;
   viewport: any;  // This should be a `Viewport` class, but it would result in circular dependency
   deltaYbase: number;
-=======
-  buffers: IBufferSet;
-  buffer: IBuffer;
->>>>>>> 48dab494
 
   /**
    * Emit the 'data' event and populate the given data.
@@ -56,8 +51,6 @@
   emit(event: string, data: any);
   reset(): void;
   showCursor(): void;
-<<<<<<< HEAD
-=======
 }
 
 export interface IBuffer {
@@ -76,7 +69,6 @@
 
   activateNormalBuffer(): void;
   activateAltBuffer(): void;
->>>>>>> 48dab494
 }
 
 export interface ISelectionManager {
@@ -100,11 +92,7 @@
   deregisterLinkMatcher(matcherId: number): boolean;
 }
 
-<<<<<<< HEAD
-export interface ICircularList<T> {
-=======
 export interface ICircularList<T> extends IEventEmitter {
->>>>>>> 48dab494
   length: number;
   maxLength: number;
 
