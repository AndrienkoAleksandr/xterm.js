--- conflicted
+++ resolved
@@ -20,16 +20,10 @@
     // space. This is certainly not without its problems, but generally on
     // Windows when text reaches the end of the terminal it's likely going to be
     // wrapped.
-<<<<<<< HEAD
-    this.on('linefeed', () => {
-      const line = this.buffer.lines.get(this.buffer.ybase + this.buffer.y - 1);
-      const lastChar = line[this.cols - 1];
-=======
-    terminal.on('lineFeed', () => {
+    terminal.on('linefeed', () => {
       const line = terminal.buffer.lines.get(terminal.buffer.ybase + terminal.buffer.y - 1);
       const lastChar = line[terminal.cols - 1];
 
->>>>>>> 8263b5f0
       if (lastChar[3] !== 32 /* ' ' */) {
         const nextLine = terminal.buffer.lines.get(terminal.buffer.ybase + terminal.buffer.y);
         (<any>nextLine).isWrapped = true;
