--- conflicted
+++ resolved
@@ -88,14 +88,8 @@
       this.isRefreshQueued = true;
     } else {
       // If size has changed, refresh viewport
-<<<<<<< HEAD
       if (this.charMeasure.height !== this.currentRowHeight) {
-        this.refresh();
-=======
-      var size = this.charMeasureElement.getBoundingClientRect();
-      if (size.height !== this.currentRowHeight) {
         this.isRefreshQueued = true;
->>>>>>> eb3b3fa1
       }
     }
 
