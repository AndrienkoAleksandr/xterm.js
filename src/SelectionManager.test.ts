--- conflicted
+++ resolved
@@ -8,11 +8,7 @@
 import { CircularList } from './utils/CircularList';
 import { SelectionManager } from './SelectionManager';
 import { SelectionModel } from './SelectionModel';
-<<<<<<< HEAD
-import {BufferSet} from './BufferSet';
-=======
 import { BufferSet } from './BufferSet';
->>>>>>> 48dab494
 
 class TestSelectionManager extends SelectionManager {
   constructor(
@@ -41,11 +37,7 @@
   let document: Document;
 
   let terminal: ITerminal;
-<<<<<<< HEAD
-  let bufferLines: CircularList<any>;
-=======
   let bufferLines: ICircularList<[number, string, number][]>;
->>>>>>> 48dab494
   let rowContainer: HTMLElement;
   let selectionManager: TestSelectionManager;
 
