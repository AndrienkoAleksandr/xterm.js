--- conflicted
+++ resolved
@@ -14,12 +14,14 @@
 import { LinkRenderLayer } from './LinkRenderLayer';
 import { EventEmitter } from '../EventEmitter';
 import { RenderDebouncer } from '../utils/RenderDebouncer';
+import { ScreenDprMonitor } from '../utils/ScreenDprMonitor';
 
 export class Renderer extends EventEmitter implements IRenderer {
   private _renderDebouncer: RenderDebouncer;
 
   private _renderLayers: IRenderLayer[];
   private _devicePixelRatio: number;
+  private _screenDprMonitor: ScreenDprMonitor;
   private _isPaused: boolean = false;
   private _needsFullRefresh: boolean = false;
 
@@ -54,14 +56,11 @@
     };
     this._devicePixelRatio = window.devicePixelRatio;
     this._updateDimensions();
-<<<<<<< HEAD
+    this.onOptionsChanged();
+
     this._renderDebouncer = new RenderDebouncer(this._terminal, this._renderRows.bind(this));
-=======
-    this.onOptionsChanged();
-
     this._screenDprMonitor = new ScreenDprMonitor();
     this._screenDprMonitor.setListener(() => this.onWindowResize(window.devicePixelRatio));
->>>>>>> 5888cd79
 
     // Detect whether IntersectionObserver is detected and enable renderer pause
     // and resume based on terminal visibility if so
