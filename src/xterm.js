--- conflicted
+++ resolved
@@ -225,13 +225,6 @@
     this._terminal.buffer = buffer;
   });
 
-<<<<<<< HEAD
-  /**
-   * An array of all lines in the entire buffer, including the prompt. The lines are array of
-   * characters which are 2-length arrays where [0] is an attribute and [1] is the character.
-   */
-=======
->>>>>>> 48dab494
   var i = this.rows;
 
   while (i--) {
