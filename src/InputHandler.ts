--- conflicted
+++ resolved
@@ -2,7 +2,7 @@
  * @license MIT
  */
 
-import {ICircularList, IInputHandler, ITerminal} from './Interfaces';
+import { IInputHandler, ITerminal } from './Interfaces';
 import { C0 } from './EscapeSequences';
 import { DEFAULT_CHARSET } from './Charsets';
 
@@ -396,11 +396,8 @@
           this._terminal.buffer.lines.trimStart(scrollBackSize);
           this._terminal.buffer.ybase = Math.max(this._terminal.buffer.ybase - scrollBackSize, 0);
           this._terminal.buffer.ydisp = Math.max(this._terminal.buffer.ydisp - scrollBackSize, 0);
-<<<<<<< HEAD
-=======
           // Force a scroll event to refresh viewport
           this._terminal.emit('scroll', 0);
->>>>>>> 575577eb
         }
         break;
     }
@@ -1115,7 +1112,6 @@
         case 1047: // normal screen buffer - clearing it first
           // Ensure the selection manager has the correct buffer
           this._terminal.buffers.activateNormalBuffer();
-<<<<<<< HEAD
 
           // restore normal screen
           let diff: number = this.calculateDiff(this._terminal.buffers.normal.lines);
@@ -1158,11 +1154,6 @@
             this.restoreCursor(params);
           }
 
-=======
-          if (params[0] === 1049) {
-            this.restoreCursor(params);
-          }
->>>>>>> 575577eb
           this._terminal.selectionManager.setBuffer(this._terminal.buffer.lines);
           this._terminal.refresh(0, this._terminal.rows - 1);
           this._terminal.viewport.syncScrollArea();
@@ -1506,7 +1497,6 @@
    */
   public restoreCursor(params: number[]): void {
     this._terminal.buffer.x = this._terminal.buffers.active.x || 0;
-<<<<<<< HEAD
     let y = this._terminal.buffers.active.y || 0;
     if (this._terminal.buffers.active.deltaYbase) {
         y = y - this._terminal.buffers.active.deltaYbase;
@@ -1530,9 +1520,6 @@
     }
 
     return diff;
-=======
-    this._terminal.buffer.y = this._terminal.buffers.active.y || 0;
->>>>>>> 575577eb
   }
 
   private isEmptyLine(line: any): boolean { // type should not "any"
