--- conflicted
+++ resolved
@@ -11,13 +11,14 @@
         <script src="/build/addons/attach/attach.js" ></script>
         <script src="/build/addons/fit/fit.js" ></script>
         <script src="/build/addons/fullscreen/fullscreen.js" ></script>
-<<<<<<< HEAD
+      <script src="/build/addons/search/search.js" ></script>
         <!-- for split panel https://github.com/nathancahill/Split.js -->
         <link rel="stylesheet" href="https://cdnjs.cloudflare.com/ajax/libs/normalize/3.0.3/normalize.css">
         <link rel="stylesheet" href="https://cdnjs.cloudflare.com/ajax/libs/skeleton/2.0.4/skeleton.css">
         <link rel="stylesheet" href="https://cdnjs.cloudflare.com/ajax/libs/highlight.js/8.8.0/styles/github.min.css">
         <script src="https://cdnjs.cloudflare.com/ajax/libs/highlight.js/8.8.0/highlight.min.js"></script>
         <script src="https://unpkg.com/split.js@1.3.5/split.min.js"></script>
+
     </head>
     <body>
         <h4><b>xterm.js: xterm, in the browser</b></h4>
@@ -32,14 +33,6 @@
           </div>
           <div id="right" class="split split-horizontal"></div>
         </div>
-        <div id="options">
-          <h4><b>Options</b></h4>
-=======
-        <script src="/build/addons/search/search.js" ></script>
-    </head>
-    <body>
-        <h1>xterm.js: xterm, in the browser</h1>
-        <div id="terminal-container"></div>
         <div>
           <h2>Actions</h2>
           <p>
@@ -47,9 +40,8 @@
             <label>Find previous <input id="find-previous"/></label>
           </p>
         </div>
-        <div>
-          <h2>Options</h2>
->>>>>>> 575577eb
+        <div id="options">
+          <h4><b>Options</b></h4>
           <p>
             <label><input type="checkbox" id="option-cursor-blink"> cursorBlink</label>
           </p>
