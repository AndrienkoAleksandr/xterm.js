/**
 * @license MIT
 */

const browserify = require('browserify');
const buffer = require('vinyl-buffer');
const coveralls = require('gulp-coveralls');
const fs = require('fs-extra');
const gulp = require('gulp');
const istanbul = require('gulp-istanbul');
const merge = require('merge-stream');
const mocha = require('gulp-mocha');
const sorcery = require('sorcery');
const source = require('vinyl-source-stream');
const sourcemaps = require('gulp-sourcemaps');
const ts = require('gulp-typescript');
const util = require('gulp-util');

let buildDir = process.env.BUILD_DIR || 'build';
let tsProject = ts.createProject('tsconfig.json');
let tsProjectSearchAddon = ts.createProject('./src/addons/search/tsconfig.json');
let srcDir = tsProject.config.compilerOptions.rootDir;
let outDir = tsProject.config.compilerOptions.outDir;

/**
 * Compile TypeScript sources to JavaScript files and create a source map file for each TypeScript
 * file compiled.
 */
gulp.task('tsc', function () {
  // Remove the ${outDir}/ directory to prevent confusion if files were deleted in ${srcDir}/
  fs.emptyDirSync(`${outDir}`);

  // Build all TypeScript files (including tests) to ${outDir}/, based on the configuration defined in
  // `tsconfig.json`.
  let tsResult = tsProject.src().pipe(sourcemaps.init()).pipe(tsProject());
  let tsc = tsResult.js.pipe(sourcemaps.write('.', {includeContent: false, sourceRoot: ''})).pipe(gulp.dest(outDir));

  fs.emptyDirSync(`${outDir}/addons/search`);
  let tsResultSearchAddon = tsProjectSearchAddon.src().pipe(sourcemaps.init()).pipe(tsProjectSearchAddon());
  let tscSearchAddon = tsResultSearchAddon.js.pipe(sourcemaps.write('.', {includeContent: false, sourceRoot: ''})).pipe(gulp.dest(`${outDir}/addons/search`));

  // Copy all addons from ${srcDir}/ to ${outDir}/
  let copyAddons = gulp.src([`${srcDir}/addons/**/*`, `!${srcDir}/addons/search`, `!${srcDir}/addons/search/**`]).pipe(gulp.dest(`${outDir}/addons`));

  // Copy stylesheets from ${srcDir}/ to ${outDir}/
  let copyStylesheets = gulp.src(`${srcDir}/**/*.css`).pipe(gulp.dest(outDir));

  return merge(tsc, tscSearchAddon, copyAddons, copyStylesheets);
});

/**
 * Bundle JavaScript files produced by the `tsc` task, into a single file named `xterm.js` with
 * Browserify.
 */
gulp.task('browserify', ['tsc'], function() {
  // Ensure that the build directory exists
  fs.ensureDirSync(buildDir);

  let browserifyOptions = {
    basedir: buildDir,
    debug: true,
    entries: [`${outDir}/xterm.js`],
    standalone: 'Terminal',
    cache: {},
    packageCache: {}
  };
  let bundleStream = browserify(browserifyOptions)
        .bundle()
        .pipe(source('xterm.js'))
        .pipe(buffer())
        .pipe(sourcemaps.init({loadMaps: true, sourceRoot: '..'}))
        .pipe(sourcemaps.write('./'))
        .pipe(gulp.dest(buildDir));

  // Copy stylesheets from ${outDir}/ to ${buildDir}/
  let copyStylesheets = gulp.src(`${outDir}/**/*.css`).pipe(gulp.dest(buildDir));

  return merge(bundleStream, copyStylesheets);
});

gulp.task('browserify-addons', ['tsc'], function() {
  let searchOptions = {
    basedir: `${buildDir}/addons/search`,
    debug: true,
    entries: [`${outDir}/addons/search/search.js`],
    cache: {},
    packageCache: {}
  };
  let searchBundle = browserify(searchOptions)
        .bundle()
        .pipe(source('./addons/search/search.js'))
        .pipe(buffer())
        .pipe(sourcemaps.init({loadMaps: true, sourceRoot: ''}))
        .pipe(sourcemaps.write('./'))
        .pipe(gulp.dest(buildDir));

  // Copy all add-ons from outDir to buildDir
  let copyAddons = gulp.src([
    // Copy JS addons
    `${outDir}/addons/**/*`,
    // Exclude TS addons from copy as they are being built via browserify
    `!${outDir}/addons/search`,
    `!${outDir}/addons/search/**`
  ]).pipe(gulp.dest(`${buildDir}/addons`));

  return merge(searchBundle, copyAddons);
});

gulp.task('instrument-test', function () {
  return gulp.src([`${outDir}/**/*.js`])
    // Covering files
    .pipe(istanbul())
    // Force `require` to return covered files
    .pipe(istanbul.hookRequire());
});

gulp.task('mocha', ['instrument-test'], function () {
  return gulp.src([`${outDir}/*test.js`, `${outDir}/**/*test.js`], {read: false})
      .pipe(mocha())
      .once('error', () => process.exit(1))
      .pipe(istanbul.writeReports());
});

/**
 * Run single test file by file name(without file extension). Example of the command:
 * gulp mocha-test --test InputHandler.test
 */
gulp.task('mocha-test', ['instrument-test'], function () {
  let testName = util.env.test;
  util.log("Run test by Name: " + testName);
  return gulp.src([`${outDir}/${testName}.js`, `${outDir}/**/${testName}.js`], {read: false})
         .pipe(mocha())
         .once('error', () => process.exit(1))
         .pipe(istanbul.writeReports());
});

/**
 * Use `sorcery` to resolve the source map chain and point back to the TypeScript files.
 * (Without this task the source maps produced for the JavaScript bundle points into the
 * compiled JavaScript files in ${outDir}/).
 */
gulp.task('sorcery', ['browserify'], function () {
  let chain = sorcery.loadSync(`${buildDir}/xterm.js`);
<<<<<<< HEAD
=======
  chain.apply();
  chain.writeSync();
});

gulp.task('sorcery-addons', ['browserify-addons'], function () {
  var chain = sorcery.loadSync(`${buildDir}/addons/search/search.js`);
>>>>>>> 575577eb
  chain.apply();
  chain.writeSync();
});

/**
 * Submit coverage results to coveralls.io
 */
gulp.task('coveralls', function () {
  gulp.src('coverage/**/lcov.info')
    .pipe(coveralls());
});

gulp.task('build', ['sorcery', 'sorcery-addons']);
gulp.task('test', ['mocha']);
gulp.task('default', ['build']);<|MERGE_RESOLUTION|>--- conflicted
+++ resolved
@@ -141,15 +141,12 @@
  */
 gulp.task('sorcery', ['browserify'], function () {
   let chain = sorcery.loadSync(`${buildDir}/xterm.js`);
-<<<<<<< HEAD
-=======
   chain.apply();
   chain.writeSync();
 });
 
 gulp.task('sorcery-addons', ['browserify-addons'], function () {
   var chain = sorcery.loadSync(`${buildDir}/addons/search/search.js`);
->>>>>>> 575577eb
   chain.apply();
   chain.writeSync();
 });
